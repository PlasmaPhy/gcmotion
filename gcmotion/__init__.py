--- conflicted
+++ resolved
@@ -59,10 +59,4 @@
     "Particle",
     # Scripts
     "events",
-<<<<<<< HEAD
-]
-
-# matplotlib.use("gtk3agg")
-=======
-]
->>>>>>> 447c07c5
+]