--- conflicted
+++ resolved
@@ -23,12 +23,13 @@
 
 
 @dataclass
-<<<<<<< HEAD
 class ParabolasConfig:
     Pzetalim: tuple = (-1.5, 1)
     Pzeta_density: int = 1000
     TPB_density: int = 100
-=======
+
+
+@dataclass
 class NumericalDatasetsConfig:
     boozer_theta_downsampling_factor: int = 10
 
@@ -36,5 +37,4 @@
 @dataclass
 class PrecomputedConfig:
     psi_max: int = 2  # Max spline extend relative to psi_wall
-    hyp2f1_density: int = 1000
->>>>>>> 8126f47e
+    hyp2f1_density: int = 1000