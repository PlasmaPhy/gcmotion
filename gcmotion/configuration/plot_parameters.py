--- conflicted
+++ resolved
@@ -13,11 +13,7 @@
     figsize: tuple = figsize
     dpi: int = dpi
     layout: str = "constrained"
-<<<<<<< HEAD
-    facecolor: str = "white"
-=======
-    facecolor: str = facecolor
->>>>>>> 8126f47e
+    facecolor: str = facecolor
     projection: str | None = None  # None = default
     # Default parameter values
     thetalim: tuple = (-pi, pi)
@@ -41,11 +37,7 @@
     figsize: tuple = figsize
     dpi: int = dpi
     layout: str = "constrained"
-<<<<<<< HEAD
-    facecolor: str = "white"
-=======
-    facecolor: str = facecolor
->>>>>>> 8126f47e
+    facecolor: str = facecolor
     # Default parameter values
     zetalim: tuple = (-pi, pi)
     psilim: tuple = (0, 1.2)  # times psi_wall
@@ -67,11 +59,7 @@
     figsize: tuple = (13, 5)
     dpi: int = dpi
     layout: str = "constrained"
-<<<<<<< HEAD
-    facecolor: str = "white"
-=======
-    facecolor: str = facecolor
->>>>>>> 8126f47e
+    facecolor: str = facecolor
     titlesize: float = 20
     titlecolor: str = "blue"
     # Default parameter values
@@ -116,11 +104,7 @@
     figsize: tuple = (13, 7)
     dpi: int = dpi
     layout: str = "constrained"
-<<<<<<< HEAD
-    facecolor: str = "white"
-=======
-    facecolor: str = facecolor
->>>>>>> 8126f47e
+    facecolor: str = facecolor
     titlesize: float = 20
     titlecolor: str = "blue"
     # Default parameter values
@@ -153,11 +137,7 @@
     figsize: tuple = figsize
     dpi: int = dpi
     layout: str = "constrained"
-<<<<<<< HEAD
-    facecolor: str = "white"
-=======
-    facecolor: str = facecolor
->>>>>>> 8126f47e
+    facecolor: str = facecolor
     titlesize: float = 20
     titlecolor: str = "blue"
     # Default parameter values
@@ -179,11 +159,7 @@
     figsize: tuple = figsize
     dpi: int = dpi
     layout: str = "constrained"
-<<<<<<< HEAD
-    facecolor: str = "white"
-=======
-    facecolor: str = facecolor
->>>>>>> 8126f47e
+    facecolor: str = facecolor
     # Default parameter values
     projection: str | None = None  # None = default
     thetalim: tuple = (-pi, pi)
